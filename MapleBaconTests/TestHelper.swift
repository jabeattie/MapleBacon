//
//  Copyright © 2017 Jan Gorman. All rights reserved.
//

import UIKit

protocol CallCounting {

  var callCount: Int { get }

}

final class TestHelper {
  
  func testImage() -> UIImage {
    return UIImage(named: "MapleBacon", in: Bundle(for: type(of: self).self), compatibleWith: nil)!
  }
  
<<<<<<< HEAD
  func request(url: URL, response: StubResponse) -> StubRequest {
    return StubRequest.Builder()
      .stubRequest(withMethod: .GET, url: url)
      .addResponse(response)
      .build()
  }
  
  func imageResponse() -> StubResponse {
    return StubResponse.Builder()
      .stubResponse(withStatusCode: 200)
      .addBody(testImage().pngData()!)
      .addHeader(withKey: "Content-Type", value: "image/png")
      .build()
=======
  func imageResponseData() -> Data {
    return UIImagePNGRepresentation(testImage())!
>>>>>>> 03933f39
  }
  
}<|MERGE_RESOLUTION|>--- conflicted
+++ resolved
@@ -16,24 +16,8 @@
     return UIImage(named: "MapleBacon", in: Bundle(for: type(of: self).self), compatibleWith: nil)!
   }
   
-<<<<<<< HEAD
-  func request(url: URL, response: StubResponse) -> StubRequest {
-    return StubRequest.Builder()
-      .stubRequest(withMethod: .GET, url: url)
-      .addResponse(response)
-      .build()
-  }
-  
-  func imageResponse() -> StubResponse {
-    return StubResponse.Builder()
-      .stubResponse(withStatusCode: 200)
-      .addBody(testImage().pngData()!)
-      .addHeader(withKey: "Content-Type", value: "image/png")
-      .build()
-=======
   func imageResponseData() -> Data {
-    return UIImagePNGRepresentation(testImage())!
->>>>>>> 03933f39
+    return testImage().pngData()!
   }
   
 }