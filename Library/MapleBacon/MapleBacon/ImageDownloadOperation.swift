--- conflicted
+++ resolved
@@ -47,16 +47,10 @@
     }
 
     private func resumeDownload() {
-<<<<<<< HEAD
-        if let session = session {
-            let newTask = session.downloadTaskWithURL(imageURL)
+        if let newTask = session?.downloadTaskWithURL(imageURL) {
             newTask.resume()
             task = newTask
         }
-=======
-        task = session?.downloadTaskWithURL(imageURL)
-        task?.resume()
->>>>>>> 7db83e32
     }
 
 }
