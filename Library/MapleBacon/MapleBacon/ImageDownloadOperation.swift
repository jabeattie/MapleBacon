//
// Copyright (c) 2015 Zalando SE. All rights reserved.
//

import UIKit

public typealias ImageDownloaderCompletion = (ImageInstance?, NSError?) -> Void

public protocol ImageDownloaderDelegate {
    func imageDownloaderDelegate(downloader: ImageDownloadOperation, didReportProgress progress: NSProgress);
}

public class ImageDownloadOperation: NSOperation {

    private var imageURL: NSURL
    private var delegate: ImageDownloaderDelegate?
    private var session: NSURLSession?
    private var task: NSURLSessionDownloadTask?
    private var resumeData: NSData?
    private let progress: NSProgress = NSProgress()

    public var completionHandler: ImageDownloaderCompletion?

    public convenience init(imageURL: NSURL) {
        self.init(imageURL: imageURL, delegate: nil)
    }

    public init(imageURL: NSURL, delegate: ImageDownloaderDelegate?) {
        self.imageURL = imageURL
        self.delegate = delegate
        super.init()
    }

    public override func start() {
        let sessionConfiguration = NSURLSessionConfiguration.defaultSessionConfiguration()
        session = NSURLSession(configuration: sessionConfiguration, delegate: self,
                delegateQueue: NSOperationQueue.mainQueue())
        resumeDownload()
    }

    public override func cancel() {
        task?.cancelByProducingResumeData {
            [unowned self] data in
            self.resumeData = data
            self.finished = true
        }
    }

    private func resumeDownload() {
        if let newTask = session?.downloadTaskWithURL(imageURL) {
            newTask.resume()
            task = newTask
        }
    }

    private var _finished = false
    override public var finished: Bool {
        get {
            return _finished
        }
        set {
            willChangeValueForKey("isFinished")
            _finished = newValue
            didChangeValueForKey("isFinished")
        }
    }

}

extension ImageDownloadOperation: NSURLSessionDownloadDelegate {

    public func URLSession(session: NSURLSession, downloadTask: NSURLSessionDownloadTask,
                           didWriteData bytesWritten: Int64, totalBytesWritten: Int64,
                           totalBytesExpectedToWrite: Int64) {
        progress.totalUnitCount = totalBytesWritten
        progress.completedUnitCount = bytesWritten
        delegate?.imageDownloaderDelegate(self, didReportProgress: progress)
    }

    public func URLSession(session: NSURLSession, downloadTask: NSURLSessionDownloadTask,
        didFinishDownloadingToURL location: NSURL) {
            do {
                let newData = try NSData(contentsOfURL: location, options: NSDataReadingOptions.DataReadingMappedIfSafe)
                let newImage = UIImage.imageWithCachedData(newData)
                let newImageInstance = ImageInstance(image: newImage, data: newData, state: .New, url: imageURL)
                completionHandler?(newImageInstance, nil)
            } catch let error1 as NSError {
                completionHandler?(nil, error1)
            }
            self.finished = true
    }

    public func URLSession(session: NSURLSession, task: NSURLSessionTask, didCompleteWithError error: NSError?) {
        if let error = error {
<<<<<<< HEAD
            print("Remote error: \(error), \(error.userInfo)")
=======
>>>>>>> 8258b431
            completionHandler?(nil, error)
            finished = true
        }
    }

    public func URLSession(session: NSURLSession, task: NSURLSessionTask,
                           willPerformHTTPRedirection response: NSHTTPURLResponse,
                           newRequest request: NSURLRequest, completionHandler: (NSURLRequest?) -> Void) {
        self.completionHandler?(nil, nil)
        imageURL = request.URL!
        resumeDownload()
    }

}

public enum ImageInstanceState {
    case New, Cached, Downloading
}

public struct ImageInstance {

    public let image: UIImage?
    public let data: NSData?
    public let state: ImageInstanceState
    public let url: NSURL?

    init(image: UIImage?, data: NSData? = nil, state: ImageInstanceState, url: NSURL?) {
        self.image = image
        self.state = state
        self.url = url
        self.data = data
    }

}<|MERGE_RESOLUTION|>--- conflicted
+++ resolved
@@ -92,10 +92,6 @@
 
     public func URLSession(session: NSURLSession, task: NSURLSessionTask, didCompleteWithError error: NSError?) {
         if let error = error {
-<<<<<<< HEAD
-            print("Remote error: \(error), \(error.userInfo)")
-=======
->>>>>>> 8258b431
             completionHandler?(nil, error)
             finished = true
         }
