--- conflicted
+++ resolved
@@ -13,27 +13,21 @@
     private let fileManager = NSFileManager.defaultManager()
     private let storageQueue = dispatch_queue_create(QueueLabel, DISPATCH_QUEUE_SERIAL)
     private let storagePath: String
+    public var maxAge: NSTimeInterval = 60 * 60 * 24 * 7
 
-    public var maxAge: NSTimeInterval = 60 * 60 * 24 * 7
 
     public convenience init() {
         self.init(name: "default")
     }
 
     public init(name: String) {
-<<<<<<< HEAD
-        let path = NSSearchPathForDirectoriesInDomains(.CachesDirectory, .UserDomainMask, true).first! as NSString
-        storagePath = path.stringByAppendingPathComponent("de.zalando.MapleBacon.\(name)")
+        let paths = NSSearchPathForDirectoriesInDomains(.CachesDirectory, .UserDomainMask, true) as! [String]
+        storagePath = paths.first!.stringByAppendingPathComponent(baseStoragePath + name)
         
         do {
             try fileManager.createDirectoryAtPath(storagePath, withIntermediateDirectories: true, attributes: nil)
         } catch _ {
         }
-=======
-        let paths = NSSearchPathForDirectoriesInDomains(.CachesDirectory, .UserDomainMask, true) as! [String]
-        storagePath = paths.first!.stringByAppendingPathComponent(baseStoragePath + name)
-        fileManager.createDirectoryAtPath(storagePath, withIntermediateDirectories: true, attributes: nil, error: nil)
->>>>>>> 8258b431
     }
 
 }
@@ -65,10 +59,6 @@
     
     public func clearStorage() {
         dispatch_async(storageQueue) {
-<<<<<<< HEAD
-            let directoryURL = NSURL(fileURLWithPath: self.storagePath, isDirectory: true)
-            if let enumerator = self.fileManager.enumeratorAtURL(directoryURL,
-=======
             self.fileManager.removeItemAtPath(self.storagePath, error: nil)
             self.fileManager.createDirectoryAtPath(self.storagePath, withIntermediateDirectories: true, attributes: nil,
                 error: nil)
@@ -77,9 +67,8 @@
     
     public func pruneStorage() {
         dispatch_async(storageQueue) { [unowned self] in
-            if let directoryURL = NSURL(fileURLWithPath: self.storagePath, isDirectory: true),
-                enumerator = self.fileManager.enumeratorAtURL(directoryURL,
->>>>>>> 8258b431
+            let directoryURL = NSURL(fileURLWithPath: self.storagePath, isDirectory: true)
+            if let enumerator = self.fileManager.enumeratorAtURL(directoryURL,
                     includingPropertiesForKeys: [NSURLIsDirectoryKey, NSURLContentModificationDateKey],
                     options: .SkipsHiddenFiles,
                     errorHandler: nil) {
@@ -134,50 +123,7 @@
         for file in files {
             do {
                 try fileManager.removeItemAtURL(file)
-            } catch _ {
-            }
         }
     }
 
-<<<<<<< HEAD
-    public func image(forKey key: String) -> UIImage? {
-        if let data = NSData(contentsOfFile: defaultStoragePath(forKey: key)) {
-            return UIImage.imageWithCachedData(data)
-        }
-        return nil
-    }
-
-    private func defaultStoragePath(forKey key: String) -> String {
-        return storagePath(forKey: key, inPath: storagePath)
-    }
-
-    private func storagePath(forKey key: String, inPath path: String) -> String {
-        return (path as NSString).stringByAppendingPathComponent(key.MD5())
-    }
-
-    public func removeImage(forKey key: String) {
-        dispatch_async(storageQueue) {
-            do {
-                try self.fileManager.removeItemAtPath(self.defaultStoragePath(forKey: key))
-            } catch _ {
-            }
-            return
-        }
-    }
-
-    public func clearStorage() {
-        dispatch_async(storageQueue) {
-            do {
-                try self.fileManager.removeItemAtPath(self.storagePath)
-            } catch _ {
-            }
-            do {
-                try self.fileManager.createDirectoryAtPath(self.storagePath, withIntermediateDirectories: true, attributes: nil)
-            } catch _ {
-            }
-        }
-    }
-
-=======
->>>>>>> 8258b431
 }