--- conflicted
+++ resolved
@@ -9,13 +9,8 @@
     }
 }
 
-<<<<<<< HEAD
-func md5(var message: [UInt8]) -> [UInt8] {
+internal func md5(var message: [UInt8]) -> [UInt8] {
     let messageLenBits = UInt64(message.count) * 8
-=======
-internal func md5(var message: [UInt8]) -> [UInt8] {
-    var messageLenBits = UInt64(message.count) * 8
->>>>>>> 8258b431
     message.append(0x80)
     while message.count % 64 != 56 {
         message.append(0)
@@ -74,11 +69,6 @@
     return result
 }
 
-<<<<<<< HEAD
-func toHexString(bytes: [UInt8]) -> String {
+private func toHexString(bytes: [UInt8]) -> String {
     return bytes.map { String(format:"%02x", $0) }.joinWithSeparator("")
-=======
-private func toHexString(bytes: [UInt8]) -> String {
-    return "".join(bytes.map { String(format:"%02x", $0) })
->>>>>>> 8258b431
 }